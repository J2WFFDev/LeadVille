<!DOCTYPE html>
<html lang="en">
<head>
    <meta charset="UTF-8">
    <meta name="viewport" content="width=device-width, initial-scale=1.0">
    <title>LeadVille - MVP-1</title>
    <link rel="stylesheet" href="styles.css">
</head>
<body>
    <div class="container">
        <header>
            <h1>LeadVille MVP-1</h1>
            <p>Sensor & Timer Interface</p>
<<<<<<< HEAD
            <nav class="header-nav">
                <a href="index.html" class="nav-link active">MVP Dashboard</a>
                <a href="ro_view.html" class="nav-link">RO View</a>
            </nav>
=======
            <div class="view-controls">
                <nav class="view-nav">
                    <a href="index.html" class="nav-link active">System Monitor</a>
                    <a href="spectator.html" class="nav-link">Spectator</a>
                    <a href="coach.html" class="nav-link">Coach</a>
                </nav>
            </div>
>>>>>>> 8e5e2f06
        </header>
        
        <main>
            <div class="dashboard">
                <!-- Sensor Section -->
                <div class="sensor-panel">
                    <h2>Sensor Monitor</h2>
                    <div class="sensor-display">
                        <div class="sensor-value">
                            <label>Temperature:</label>
                            <span id="temperature">--°C</span>
                        </div>
                        <div class="sensor-status">
                            <label>Status:</label>
                            <span id="sensor-status" class="status-indicator">Offline</span>
                        </div>
                        <div class="sensor-controls">
                            <button id="start-sensor">Start Monitoring</button>
                            <button id="stop-sensor">Stop Monitoring</button>
                        </div>
                    </div>
                </div>

                <!-- Timer Section -->
                <div class="timer-panel">
                    <h2>Timer Control</h2>
                    <div class="timer-display">
                        <div class="timer-value">
                            <span id="timer-display">00:00:00</span>
                        </div>
                        <div class="timer-vendor">
                            <label for="timer-vendor">Timer Vendor:</label>
                            <select id="timer-vendor">
                                <option value="amg_labs">AMG Labs Commander</option>
                                <option value="specialpie">SpecialPie Pro Timer</option>
                            </select>
                            <button id="switch-vendor">Switch</button>
                        </div>
                        <div class="timer-controls">
                            <button id="start-timer">Start</button>
                            <button id="pause-timer">Pause</button>
                            <button id="reset-timer">Reset</button>
                        </div>
                        <div class="timer-input">
                            <label for="timer-minutes">Set Minutes:</label>
                            <input type="number" id="timer-minutes" min="0" max="59" value="5">
                        </div>
                    </div>
                </div>
            </div>

            <!-- Interface Status -->
            <div class="interface-status">
                <h3>System Status</h3>
                <div class="status-grid">
                    <div class="status-item">
                        <label>Sensor:</label>
                        <span id="system-sensor-status">Disconnected</span>
                    </div>
                    <div class="status-item">
                        <label>Timer:</label>
                        <span id="system-timer-status">Ready</span>
                    </div>
                    <div class="status-item">
                        <label>Interface:</label>
                        <span id="system-interface-status">Active</span>
                    </div>
                </div>
            </div>
        </main>
    </div>

    <script src="app.js"></script>
</body>
</html><|MERGE_RESOLUTION|>--- conflicted
+++ resolved
@@ -11,20 +11,6 @@
         <header>
             <h1>LeadVille MVP-1</h1>
             <p>Sensor & Timer Interface</p>
-<<<<<<< HEAD
-            <nav class="header-nav">
-                <a href="index.html" class="nav-link active">MVP Dashboard</a>
-                <a href="ro_view.html" class="nav-link">RO View</a>
-            </nav>
-=======
-            <div class="view-controls">
-                <nav class="view-nav">
-                    <a href="index.html" class="nav-link active">System Monitor</a>
-                    <a href="spectator.html" class="nav-link">Spectator</a>
-                    <a href="coach.html" class="nav-link">Coach</a>
-                </nav>
-            </div>
->>>>>>> 8e5e2f06
         </header>
         
         <main>
