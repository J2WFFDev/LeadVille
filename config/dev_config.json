--- conflicted
+++ resolved
@@ -66,7 +66,15 @@
         "drift_threshold_ms": 100
       }
     },
-<<<<<<< HEAD
+    "specialpie": {
+      "device_id": "SP:00:00:00:00:00",
+      "protocol_version": "1.0",
+      "connection_timeout": 10.0,
+      "advanced_features": {
+        "multi_stage_timing": true,
+        "statistics_collection": true
+      }
+    },
     "time_synchronization": {
       "enabled": true,
       "sync_interval_minutes": 5,
@@ -82,15 +90,6 @@
         ],
         "timeout_seconds": 10,
         "max_retries": 3
-=======
-    "specialpie": {
-      "device_id": "SP:00:00:00:00:00",
-      "protocol_version": "1.0",
-      "connection_timeout": 10.0,
-      "advanced_features": {
-        "multi_stage_timing": true,
-        "statistics_collection": true
->>>>>>> 0fa909ec
       }
     }
   },
