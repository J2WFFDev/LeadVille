"""Main FastAPI application for LeadVille Impact Bridge."""

import logging
import sys
from datetime import datetime
from pathlib import Path

from fastapi import FastAPI
from fastapi.responses import JSONResponse
import uvicorn

from ..logs import NdjsonLogger
from .config import api_config
from .exceptions import setup_exception_handlers
from .health import router as health_router
from .metrics import router as metrics_router
from .devices import router as devices_router
<<<<<<< HEAD
from .range_officer import router as range_officer_router
=======
from .admin import router as admin_router
>>>>>>> da0e46dc
from .middleware import setup_middleware
from .models import APIInfo
from .auth.routes import router as auth_router


def create_app() -> FastAPI:
    """Create and configure the FastAPI application."""
    
    # Create FastAPI instance
    app = FastAPI(
        title=api_config.api_title,
        description="Production BLE-based impact sensor system for shooting sports with real-time shot detection and impact correlation.",
        version="2.0.0",
        docs_url=f"/{api_config.api_version}/docs",
        redoc_url=f"/{api_config.api_version}/redoc",
        openapi_url=f"/{api_config.api_version}/openapi.json",
        debug=api_config.debug,
    )
    
    # Setup logging
    if api_config.debug:
        log_dir = Path("/tmp/logs")
        log_dir.mkdir(exist_ok=True)
    else:
        log_dir = Path("logs")
        log_dir.mkdir(parents=True, exist_ok=True)
    
    logger = NdjsonLogger(str(log_dir), "api")
    
    # Setup middleware (must be done before adding routes)
    setup_middleware(app, logger)
    
    # Setup exception handlers
    setup_exception_handlers(app, logger)
    
    # Add API routes
    app.include_router(health_router, prefix=f"/{api_config.api_version}", tags=["Health"])
    app.include_router(metrics_router, prefix=f"/{api_config.api_version}", tags=["Metrics"])
    app.include_router(auth_router, prefix=f"/{api_config.api_version}", tags=["Authentication"])
    app.include_router(devices_router, prefix=f"/{api_config.api_version}/admin/devices", tags=["Device Management"])
<<<<<<< HEAD
    app.include_router(range_officer_router, prefix=f"/{api_config.api_version}/ro", tags=["Range Officer"])
=======
    app.include_router(admin_router, prefix=f"/{api_config.api_version}/admin", tags=["Admin Dashboard"])
    
    # Include new view routers
    from .spectator import router as spectator_router
    from .coach import router as coach_router
    app.include_router(spectator_router, prefix=f"/{api_config.api_version}")
    app.include_router(coach_router, prefix=f"/{api_config.api_version}")
>>>>>>> da0e46dc
    
    # Root endpoint with API information
    @app.get("/", response_model=APIInfo)
    async def root() -> APIInfo:
        """Get API information."""
        return APIInfo(
            title=api_config.api_title,
            version="2.0.0",
            description="LeadVille Impact Bridge FastAPI Backend Foundation",
            contact={
                "name": "LeadVille Team",
                "email": "team@leadville.example.com"
            },
            license={
                "name": "MIT",
                "url": "https://opensource.org/licenses/MIT"
            }
        )
    
    # API version endpoint
    @app.get(f"/{api_config.api_version}")
    async def api_version():
        """Get API version information."""
        return {
            "api_version": api_config.api_version,
            "service": "LeadVille Impact Bridge API",
            "timestamp": datetime.utcnow().isoformat(),
            "status": "operational"
        }
    
    # Startup event
    @app.on_event("startup")
    async def startup_event():
        """Application startup event."""
        logger.status("FastAPI application starting up", data={
            "version": "2.0.0",
            "api_version": api_config.api_version,
            "debug_mode": api_config.debug,
            "host": api_config.host,
            "port": api_config.port
        })
        
        # Log configuration (non-sensitive parts only)
        logger.status("Configuration loaded", data={
            "cors_origins": api_config.cors_origins,
            "rate_limit": f"{api_config.rate_limit_requests}/{api_config.rate_limit_period}s",
            "log_level": api_config.log_level,
            "enable_request_logging": api_config.enable_request_logging
        })
    
    # Shutdown event
    @app.on_event("shutdown")
    async def shutdown_event():
        """Application shutdown event."""
        logger.status("FastAPI application shutting down")
    
    return app


def main():
    """Main entry point for running the API server."""
    
    # Configure Python logging to integrate with our structured logging
    logging.basicConfig(
        level=getattr(logging, api_config.log_level.upper(), logging.INFO),
        format='%(asctime)s - %(name)s - %(levelname)s - %(message)s',
        handlers=[
            logging.StreamHandler(sys.stdout)
        ]
    )
    
    # Create the application
    app = create_app()
    
    # Run with uvicorn
    uvicorn.run(
        app,
        host=api_config.host,
        port=api_config.port,
        log_level=api_config.log_level.lower(),
        access_log=api_config.enable_request_logging,
        reload=api_config.debug,
    )


if __name__ == "__main__":
    main()<|MERGE_RESOLUTION|>--- conflicted
+++ resolved
@@ -15,11 +15,6 @@
 from .health import router as health_router
 from .metrics import router as metrics_router
 from .devices import router as devices_router
-<<<<<<< HEAD
-from .range_officer import router as range_officer_router
-=======
-from .admin import router as admin_router
->>>>>>> da0e46dc
 from .middleware import setup_middleware
 from .models import APIInfo
 from .auth.routes import router as auth_router
@@ -60,17 +55,6 @@
     app.include_router(metrics_router, prefix=f"/{api_config.api_version}", tags=["Metrics"])
     app.include_router(auth_router, prefix=f"/{api_config.api_version}", tags=["Authentication"])
     app.include_router(devices_router, prefix=f"/{api_config.api_version}/admin/devices", tags=["Device Management"])
-<<<<<<< HEAD
-    app.include_router(range_officer_router, prefix=f"/{api_config.api_version}/ro", tags=["Range Officer"])
-=======
-    app.include_router(admin_router, prefix=f"/{api_config.api_version}/admin", tags=["Admin Dashboard"])
-    
-    # Include new view routers
-    from .spectator import router as spectator_router
-    from .coach import router as coach_router
-    app.include_router(spectator_router, prefix=f"/{api_config.api_version}")
-    app.include_router(coach_router, prefix=f"/{api_config.api_version}")
->>>>>>> da0e46dc
     
     # Root endpoint with API information
     @app.get("/", response_model=APIInfo)
