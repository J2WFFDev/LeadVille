--- conflicted
+++ resolved
@@ -207,196 +207,4 @@
     success: bool = Field(..., description="Whether operation was successful")
     enabled: bool = Field(..., description="Current monitoring status")
     interval: Optional[float] = Field(None, description="Current monitoring interval")
-    message: str = Field(..., description="Status message")
-
-
-<<<<<<< HEAD
-# Range Officer (RO) Models
-
-class ROTarget(BaseModel):
-    """Range Officer target information."""
-    
-    id: int = Field(..., description="Target ID")
-    label: str = Field(..., description="Target label")
-    x: float = Field(..., description="X coordinate on stage layout")
-    y: float = Field(..., description="Y coordinate on stage layout")
-    status: str = Field(..., description="Target status (online, degraded, offline)")
-    device_address: Optional[str] = Field(None, description="Associated device MAC address")
-    last_hit: Optional[datetime] = Field(None, description="Last hit timestamp")
-
-
-class ROStageLayout(BaseModel):
-    """Range Officer stage layout configuration."""
-    
-    model_config = ConfigDict(json_encoders={datetime: lambda v: v.isoformat()})
-    
-    stage_id: str = Field(..., description="Stage identifier")
-    name: str = Field(..., description="Stage name")
-    targets: List[ROTarget] = Field(..., description="List of targets in stage")
-    width: float = Field(800, description="Stage layout width")
-    height: float = Field(400, description="Stage layout height")
-
-
-class ROHit(BaseModel):
-    """Range Officer hit information."""
-    
-    model_config = ConfigDict(json_encoders={datetime: lambda v: v.isoformat()})
-    
-    id: str = Field(..., description="Hit ID")
-    target_id: int = Field(..., description="Target ID that was hit")
-    timestamp: datetime = Field(..., description="Hit timestamp")
-    x: Optional[float] = Field(None, description="Hit X coordinate on target")
-    y: Optional[float] = Field(None, description="Hit Y coordinate on target")
-    string_id: Optional[int] = Field(None, description="Associated string ID")
-
-
-class ROString(BaseModel):
-    """Range Officer string information."""
-    
-    model_config = ConfigDict(json_encoders={datetime: lambda v: v.isoformat()})
-    
-    id: int = Field(..., description="String ID")
-    shooter: str = Field(..., description="Shooter name/identifier")
-    start_time: datetime = Field(..., description="String start timestamp")
-    end_time: Optional[datetime] = Field(None, description="String end timestamp")
-    hits: List[ROHit] = Field(default_factory=list, description="Hits in this string")
-    stage_id: str = Field(..., description="Stage identifier")
-    status: str = Field(..., description="String status (active, completed, cancelled)")
-
-
-class ROStringRequest(BaseModel):
-    """Request to start a new string."""
-    
-    shooter: str = Field(..., description="Shooter name/identifier")
-    stage_id: str = Field(..., description="Stage identifier")
-
-
-class ROStringResponse(BaseModel):
-    """Response from string operations."""
-    
-    success: bool = Field(..., description="Whether operation was successful")
-    string: Optional[ROString] = Field(None, description="String information")
-    message: str = Field(..., description="Status message")
-
-
-class ROSystemStatus(BaseModel):
-    """Range Officer system status."""
-    
-    model_config = ConfigDict(json_encoders={datetime: lambda v: v.isoformat()})
-    
-    system_online: bool = Field(..., description="Overall system status")
-    active_string: Optional[ROString] = Field(None, description="Currently active string")
-    total_targets: int = Field(..., description="Total number of targets")
-    online_targets: int = Field(..., description="Number of online targets")
-    degraded_targets: int = Field(..., description="Number of degraded targets")
-    offline_targets: int = Field(..., description="Number of offline targets")
-    last_update: datetime = Field(..., description="Last status update timestamp")
-
-
-class ROHitRequest(BaseModel):
-    """Request to register a hit."""
-    
-    target_id: int = Field(..., description="Target ID")
-    timestamp: Optional[datetime] = Field(None, description="Hit timestamp (defaults to now)")
-    x: Optional[float] = Field(None, description="Hit X coordinate")
-    y: Optional[float] = Field(None, description="Hit Y coordinate")
-
-
-class ROHitResponse(BaseModel):
-    """Response from hit registration."""
-    
-    success: bool = Field(..., description="Whether hit was registered successfully")
-    hit: Optional[ROHit] = Field(None, description="Hit information")
-    message: str = Field(..., description="Status message")
-=======
-# Admin Dashboard Models
-
-class NodeInfo(BaseModel):
-    """Node information for admin dashboard."""
-    
-    model_config = ConfigDict(json_encoders={datetime: lambda v: v.isoformat()})
-    
-    id: int = Field(..., description="Node ID")
-    name: str = Field(..., description="Node name")
-    mode: str = Field(..., description="Network mode (online, offline, simulation)")
-    ssid: Optional[str] = Field(None, description="Connected SSID")
-    ip_addr: Optional[str] = Field(None, description="IP address")
-    versions: Optional[Dict[str, str]] = Field(None, description="Software version information")
-    created_at: datetime = Field(..., description="Node creation timestamp")
-    updated_at: datetime = Field(..., description="Last update timestamp")
-    status: str = Field(..., description="Current node status")
-
-
-class SystemMonitoring(BaseModel):
-    """Extended system monitoring information."""
-    
-    model_config = ConfigDict(json_encoders={datetime: lambda v: v.isoformat()})
-    
-    timestamp: datetime = Field(..., description="Monitoring timestamp")
-    cpu_usage_percent: float = Field(..., description="CPU usage percentage")
-    memory_usage_mb: float = Field(..., description="Memory usage in MB")
-    memory_percent: float = Field(..., description="Memory usage percentage")
-    disk_usage_gb: float = Field(..., description="Disk usage in GB")
-    disk_percent: float = Field(..., description="Disk usage percentage")
-    temperature_celsius: Optional[float] = Field(None, description="CPU temperature in Celsius")
-    uptime_seconds: float = Field(..., description="System uptime in seconds")
-    load_average: List[float] = Field(..., description="System load average (1, 5, 15 min)")
-
-
-class ServiceHealth(BaseModel):
-    """Service health status information."""
-    
-    model_config = ConfigDict(json_encoders={datetime: lambda v: v.isoformat()})
-    
-    service_name: str = Field(..., description="Service name")
-    status: str = Field(..., description="Service status (healthy, degraded, unhealthy)")
-    last_check: datetime = Field(..., description="Last health check timestamp")
-    message: Optional[str] = Field(None, description="Status message")
-    response_time_ms: Optional[float] = Field(None, description="Response time in milliseconds")
-    metadata: Optional[Dict[str, Any]] = Field(None, description="Additional service metadata")
-
-
-class LogEntry(BaseModel):
-    """Log entry for real-time viewer."""
-    
-    model_config = ConfigDict(json_encoders={datetime: lambda v: v.isoformat()})
-    
-    timestamp: datetime = Field(..., description="Log timestamp")
-    level: str = Field(..., description="Log level")
-    message: str = Field(..., description="Log message")
-    source: Optional[str] = Field(None, description="Log source")
-    line_number: Optional[int] = Field(None, description="Line number in log file")
-
-
-class NetworkConfigRequest(BaseModel):
-    """Network configuration change request."""
-    
-    mode: str = Field(..., description="Network mode (online/offline)")
-    ssid: Optional[str] = Field(None, description="WiFi SSID for online mode")
-    password: Optional[str] = Field(None, description="WiFi password for online mode")
-
-
-class NetworkConfigResponse(BaseModel):
-    """Network configuration change response."""
-    
-    success: bool = Field(..., description="Whether configuration change was successful")
-    mode: str = Field(..., description="Current network mode")
-    message: str = Field(..., description="Status message")
-    ip_address: Optional[str] = Field(None, description="Current IP address")
-
-
-class NodeUpdateRequest(BaseModel):
-    """Request to update node information."""
-    
-    name: Optional[str] = Field(None, description="Node name")
-    mode: Optional[str] = Field(None, description="Network mode")
-    versions: Optional[Dict[str, str]] = Field(None, description="Version information")
-
-
-class LogViewerResponse(BaseModel):
-    """Log viewer response with log entries."""
-    
-    logs: List[LogEntry] = Field(..., description="Log entries")
-    total_lines: int = Field(..., description="Total lines available")
-    has_more: bool = Field(..., description="Whether there are more logs available")
->>>>>>> 8e5e2f06
+    message: str = Field(..., description="Status message")